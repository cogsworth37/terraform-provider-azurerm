--- conflicted
+++ resolved
@@ -10,13 +10,6 @@
   default     = "westus"
 }
 
-<<<<<<< HEAD
-variable "app_service_name_prefix" {
-  type = "string"
-  default = "tfex-appservice-"
-}
-=======
->>>>>>> 438ea1e6
 
 variable "app_service_plan_sku_tier" {
   type        = "string"
